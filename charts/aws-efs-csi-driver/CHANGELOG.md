# Helm chart

<<<<<<< HEAD
# v2.2.3
* Bump app/driver version to `v1.3.6`
=======
# v2.2.1
* Bump app/driver version to `v1.3.5`
>>>>>>> 95c3169b

# v2.2.0
* Allow health ports to be configured
* Add Missing "patch" permission for "events"

# v2.1.6
* Bump app/driver version to `v1.3.4`

# v2.1.5
* Bump app/driver version to `v1.3.3`

# v2.1.4
* Add node.serviceAccount values for creating and/or specifying daemonset service account

# v2.1.3
* Bump app/driver version to `v1.3.2` 

# v2.1.2
* Add extra-create-metadata

# v2.1.1
* Update app/driver version to `v1.3.1`

# v2.1.0

## New features
* Update app/driver version to `v1.3.0`

## Bug fixes
* Put comments back in place inside the values file ([#475](https://github.com/kubernetes-sigs/aws-efs-csi-driver/pull/475), [@pierluigilenoci](https://github.com/pierluigilenoci))

# v2.0.1

## Bug fixes
* Helm chart: fix reclaimPolicy and volumeBindingMode ([#464](https://github.com/kubernetes-sigs/aws-efs-csi-driver/pull/464), [@devinsmith911](https://github.com/devinsmith911))


# v2.0.0

## Breaking changes

Multiple changes in values file at `sidecars`, `controller` and `node`

---
```yaml
sidecars:
  xxxxxxxxx:
    repository:
    tag:
```

Moving to

```yaml
sidecars:
  xxxxxxxxx:
    image:
      repository:
      tag:
```

---
```yaml
podAnnotations:
resources:
nodeSelector:
tolerations:
affinity:
```

Moving to

```yaml
controller:
  podAnnotations:
  resources:
  nodeSelector:
  tolerations:
  affinity:
```

---
```yaml
hostAliases:
dnsPolicy:
dnsConfig:
```

Moving to

```yaml
node:
  hostAliases:
  dnsPolicy:
  dnsConfig:
```

---
```yaml
serviceAccount:
  controller:
```

Moving to

```yaml
controller:
  serviceAccount:
```

## New features

* Chart API `v2` (requires Helm 3)
* Set `resources` and `imagePullPolicy` fields independently for containers
* Set `logLevel`, `affinity`, `nodeSelector`, `podAnnotations` and `tolerations` fields independently
for Controller deployment and Node daemonset
* Set `reclaimPolicy` and `volumeBindingMode` fields in storage class

## Fixes

* Fixing Controller deployment using `podAnnotations` and `tolerations` values from Node daemonset
* Let the user define the whole `tolerations` array, default to `- operator: Exists`
* Default `logLevel` lowered from `5` to `2`
* Default `imagePullPolicy` everywhere set to `IfNotPresent`<|MERGE_RESOLUTION|>--- conflicted
+++ resolved
@@ -1,12 +1,14 @@
 # Helm chart
 
-<<<<<<< HEAD
 # v2.2.3
 * Bump app/driver version to `v1.3.6`
-=======
+
+# v2.2.2
+* Add controller.volMetricsOptIn for emitting volume metrics
+* Update ECR sidecars to 1-18-13
+
 # v2.2.1
 * Bump app/driver version to `v1.3.5`
->>>>>>> 95c3169b
 
 # v2.2.0
 * Allow health ports to be configured
