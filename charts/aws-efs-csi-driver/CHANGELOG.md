# Helm chart

<<<<<<< HEAD
# v2.2.0
* Allow health ports to be configured
* Add Missing "patch" permission for "events"
=======
# v2.1.6
* Bump app/driver version to `v1.3.4`
>>>>>>> f15837cf

# v2.1.5
* Bump app/driver version to `v1.3.3`

# v2.1.4
* Add node.serviceAccount values for creating and/or specifying daemonset service account

# v2.1.3
* Bump app/driver version to `v1.3.2` 

# v2.1.2
* Add extra-create-metadata

# v2.1.1
* Update app/driver version to `v1.3.1`

# v2.1.0

## New features
* Update app/driver version to `v1.3.0`

## Bug fixes
* Put comments back in place inside the values file ([#475](https://github.com/kubernetes-sigs/aws-efs-csi-driver/pull/475), [@pierluigilenoci](https://github.com/pierluigilenoci))

# v2.0.1

## Bug fixes
* Helm chart: fix reclaimPolicy and volumeBindingMode ([#464](https://github.com/kubernetes-sigs/aws-efs-csi-driver/pull/464), [@devinsmith911](https://github.com/devinsmith911))


# v2.0.0

## Breaking changes

Multiple changes in values file at `sidecars`, `controller` and `node`

---
```yaml
sidecars:
  xxxxxxxxx:
    repository:
    tag:
```

Moving to

```yaml
sidecars:
  xxxxxxxxx:
    image:
      repository:
      tag:
```

---
```yaml
podAnnotations:
resources:
nodeSelector:
tolerations:
affinity:
```

Moving to

```yaml
controller:
  podAnnotations:
  resources:
  nodeSelector:
  tolerations:
  affinity:
```

---
```yaml
hostAliases:
dnsPolicy:
dnsConfig:
```

Moving to

```yaml
node:
  hostAliases:
  dnsPolicy:
  dnsConfig:
```

---
```yaml
serviceAccount:
  controller:
```

Moving to

```yaml
controller:
  serviceAccount:
```

## New features

* Chart API `v2` (requires Helm 3)
* Set `resources` and `imagePullPolicy` fields independently for containers
* Set `logLevel`, `affinity`, `nodeSelector`, `podAnnotations` and `tolerations` fields independently
for Controller deployment and Node daemonset
* Set `reclaimPolicy` and `volumeBindingMode` fields in storage class

## Fixes

* Fixing Controller deployment using `podAnnotations` and `tolerations` values from Node daemonset
* Let the user define the whole `tolerations` array, default to `- operator: Exists`
* Default `logLevel` lowered from `5` to `2`
* Default `imagePullPolicy` everywhere set to `IfNotPresent`<|MERGE_RESOLUTION|>--- conflicted
+++ resolved
@@ -1,13 +1,11 @@
 # Helm chart
 
-<<<<<<< HEAD
 # v2.2.0
 * Allow health ports to be configured
 * Add Missing "patch" permission for "events"
-=======
+
 # v2.1.6
 * Bump app/driver version to `v1.3.4`
->>>>>>> f15837cf
 
 # v2.1.5
 * Bump app/driver version to `v1.3.3`
