--- conflicted
+++ resolved
@@ -534,8 +534,6 @@
 type CtlInfo struct {
 	Id   uint32
 	Name [96]byte
-<<<<<<< HEAD
-=======
 }
 
 const SizeofKinfoProc = 0x288
@@ -640,5 +638,4 @@
 	Uid     uint32
 	Ngroups int16
 	Groups  [16]uint32
->>>>>>> 197ecb5a
 }