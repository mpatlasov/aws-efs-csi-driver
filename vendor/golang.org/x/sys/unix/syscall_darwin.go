--- conflicted
+++ resolved
@@ -13,10 +13,7 @@
 package unix
 
 import (
-<<<<<<< HEAD
-=======
 	"fmt"
->>>>>>> 197ecb5a
 	"runtime"
 	"syscall"
 	"unsafe"
@@ -402,8 +399,6 @@
 	return x, err
 }
 
-<<<<<<< HEAD
-=======
 func SysctlKinfoProcSlice(name string) ([]KinfoProc, error) {
 	mib, err := sysctlmib(name)
 	if err != nil {
@@ -436,7 +431,6 @@
 	return buf[:n/SizeofKinfoProc], nil
 }
 
->>>>>>> 197ecb5a
 //sys	sendfile(infd int, outfd int, offset int64, len *int64, hdtr unsafe.Pointer, flags int) (err error)
 
 /*
