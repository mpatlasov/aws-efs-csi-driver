# Node Service
kind: DaemonSet
apiVersion: apps/v1
metadata:
  name: efs-csi-node
  namespace: kube-system
spec:
  selector:
    matchLabels:
      app: efs-csi-node
      app.kubernetes.io/name: {{ include "aws-efs-csi-driver.name" . }}
      app.kubernetes.io/instance: {{ .Release.Name }}
  template:
    metadata:
      labels:
        app: efs-csi-node
        app.kubernetes.io/name: {{ include "aws-efs-csi-driver.name" . }}
        app.kubernetes.io/instance: {{ .Release.Name }}
      {{- if .Values.node.podAnnotations }}
      annotations: {{ toYaml .Values.node.podAnnotations | nindent 8 }}
      {{- end }}
    spec:
<<<<<<< HEAD
      {{- if .Values.hostAliases }}
      hostAliases:
      {{- range $k, $v := .Values.hostAliases }}
        - ip: {{ $v.ip }}
          hostnames:
            - {{ $k }}.efs.{{ $v.region }}.amazonaws.com
      {{- end }}
      {{- end }}
=======
    {{- if .Values.imagePullSecrets }}
      imagePullSecrets:
      {{- range .Values.imagePullSecrets }}
        - name: {{ . }}
      {{- end }}
    {{- end }}
>>>>>>> 5819d741
      nodeSelector:
        beta.kubernetes.io/os: linux
        {{- with .Values.nodeSelector }}
        {{- . | toYaml | nindent 8 }}
        {{- end }}
      hostNetwork: true
      priorityClassName: system-node-critical
      tolerations:
        - operator: Exists
        {{- with .Values.node.tolerations }}
        {{- . | toYaml | nindent 8 }}
        {{- end }}
      containers:
        - name: efs-plugin
          securityContext:
            privileged: true
          image: "{{ .Values.image.repository }}:{{ .Values.image.tag }}"
          args:
            - --endpoint=$(CSI_ENDPOINT)
            - --logtostderr
            - --v=5
          env:
            - name: CSI_ENDPOINT
              value: unix:/csi/csi.sock
          volumeMounts:
            - name: kubelet-dir
              mountPath: /var/lib/kubelet
              mountPropagation: "Bidirectional"
            - name: plugin-dir
              mountPath: /csi
            - name: efs-state-dir
              mountPath: /var/run/efs
            - name: efs-utils-config
              mountPath: /etc/amazon/efs
          ports:
            - name: healthz
              containerPort: 9809
              protocol: TCP
          livenessProbe:
            httpGet:
              path: /healthz
              port: healthz
            initialDelaySeconds: 10
            timeoutSeconds: 3
            periodSeconds: 2
            failureThreshold: 5
        - name: cs-driver-registrar
          image: {{ printf "%s:%s" .Values.sidecars.nodeDriverRegistrarImage.repository .Values.sidecars.nodeDriverRegistrarImage.tag }}
          args:
            - --csi-address=$(ADDRESS)
            - --kubelet-registration-path=$(DRIVER_REG_SOCK_PATH)
            - --v=5
          env:
            - name: ADDRESS
              value: /csi/csi.sock
            - name: DRIVER_REG_SOCK_PATH
              value: /var/lib/kubelet/plugins/efs.csi.aws.com/csi.sock
            - name: KUBE_NODE_NAME
              valueFrom:
                fieldRef:
                  fieldPath: spec.nodeName
          volumeMounts:
            - name: plugin-dir
              mountPath: /csi
            - name: registration-dir
              mountPath: /registration
        - name: liveness-probe
          image: {{ printf "%s:%s" .Values.sidecars.livenessProbeImage.repository .Values.sidecars.livenessProbeImage.tag }}
          args:
            - --csi-address=/csi/csi.sock
            - --health-port=9809
          volumeMounts:
            - name: plugin-dir
              mountPath: /csi
      volumes:
        - name: kubelet-dir
          hostPath:
            path: /var/lib/kubelet
            type: Directory
        - name: plugin-dir
          hostPath:
            path: /var/lib/kubelet/plugins/efs.csi.aws.com/
            type: DirectoryOrCreate
        - name: registration-dir
          hostPath:
            path: /var/lib/kubelet/plugins_registry/
            type: Directory
        - name: efs-state-dir
          hostPath:
            path: /var/run/efs
            type: DirectoryOrCreate
        - name: efs-utils-config
          hostPath:
            path: /etc/amazon/efs
            type: DirectoryOrCreate<|MERGE_RESOLUTION|>--- conflicted
+++ resolved
@@ -20,23 +20,20 @@
       annotations: {{ toYaml .Values.node.podAnnotations | nindent 8 }}
       {{- end }}
     spec:
-<<<<<<< HEAD
-      {{- if .Values.hostAliases }}
+    {{- if .Values.hostAliases }}
       hostAliases:
       {{- range $k, $v := .Values.hostAliases }}
         - ip: {{ $v.ip }}
           hostnames:
             - {{ $k }}.efs.{{ $v.region }}.amazonaws.com
       {{- end }}
-      {{- end }}
-=======
+    {{- end }}
     {{- if .Values.imagePullSecrets }}
       imagePullSecrets:
       {{- range .Values.imagePullSecrets }}
         - name: {{ . }}
       {{- end }}
     {{- end }}
->>>>>>> 5819d741
       nodeSelector:
         beta.kubernetes.io/os: linux
         {{- with .Values.nodeSelector }}
