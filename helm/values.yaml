# Default values for aws-efs-csi-driver.
# This is a YAML-formatted file.
# Declare variables to be passed into your templates.

replicaCount: 2

image:
  repository: amazon/aws-efs-csi-driver
  tag: "v1.0.0"
  pullPolicy: IfNotPresent

sidecars:
  livenessProbeImage:
    repository: quay.io/k8scsi/livenessprobe
    tag: "v2.0.0"
  nodeDriverRegistrarImage:
    repository: quay.io/k8scsi/csi-node-driver-registrar
    tag: "v1.3.0"

imagePullSecrets: []
nameOverride: ""
fullnameOverride: ""

podAnnotations: {}

resources: {}
  # We usually recommend not to specify default resources and to leave this as a conscious
  # choice for the user. This also increases chances charts run on environments with little
  # resources, such as Minikube. If you do want to specify resources, uncomment the following
  # lines, adjust them as necessary, and remove the curly braces after 'resources:'.
  # limits:
  #   cpu: 100m
  #   memory: 128Mi
  # requests:
  #   cpu: 100m
  #   memory: 128Mi

nodeSelector: {}

tolerations: []

affinity: {}

node:
  podAnnotations: {}
  tolerations: []
<<<<<<< HEAD
logLevel: 5
=======

hostAliases: {}
  # for cross VPC EFS, you need to poison or overwrite the DNS for the efs volume as per
  # https://docs.aws.amazon.com/efs/latest/ug/efs-different-vpc.html#wt6-efs-utils-step3
  # implementing the suggested solution found here:
  # https://github.com/kubernetes-sigs/aws-efs-csi-driver/issues/240#issuecomment-676849346
  # EFS Vol ID, IP, Region
  # "fs-01234567":
  #   ip: 10.10.2.2
  #   region: us-east-2
>>>>>>> c82831cc
<|MERGE_RESOLUTION|>--- conflicted
+++ resolved
@@ -44,9 +44,8 @@
 node:
   podAnnotations: {}
   tolerations: []
-<<<<<<< HEAD
+
 logLevel: 5
-=======
 
 hostAliases: {}
   # for cross VPC EFS, you need to poison or overwrite the DNS for the efs volume as per
@@ -56,5 +55,4 @@
   # EFS Vol ID, IP, Region
   # "fs-01234567":
   #   ip: 10.10.2.2
-  #   region: us-east-2
->>>>>>> c82831cc
+  #   region: us-east-2